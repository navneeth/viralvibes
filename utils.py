--- conflicted
+++ resolved
@@ -90,7 +90,6 @@
         if isinstance(value, (int, float)):
             return float(value)
         value = str(value).upper()
-<<<<<<< HEAD
         if "B" in value:
             return float(value.replace("B", "")) * 1_000_000_000
         if "M" in value:
@@ -127,17 +126,6 @@
         return int(float(s) * multiplier)
     except Exception:
         return 0
-=======
-        if 'B' in value:
-            return float(value.replace('B', '')) * 1_000_000_000
-        if 'M' in value:
-            return float(value.replace('M', '')) * 1_000_000
-        if 'K' in value:
-            return float(value.replace('K', '')) * 1_000
-        return float(value.replace(',', ''))
-
-    return series.map_elements(convert_to_number, return_dtype=pl.Float64)
 
 def safe_cell(value):
-    return value if value is not None else "N/A"
->>>>>>> b3288ddb
+    return value if value is not None else "N/A"