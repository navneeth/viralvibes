--- conflicted
+++ resolved
@@ -198,44 +198,9 @@
         title={"text": "🏆 Top Videos by Views", "align": "left"},
         plotOptions={"bar": {"borderRadius": 4, "columnWidth": "55%"}},
     )
-<<<<<<< HEAD
     return ApexChart(
         opts=opts,
         cls=CHART_WRAPPER_CLS,
-=======
-    return ApexChart(opts=opts, cls="w-full h-[28rem]")
-
-
-def chart_polarizing_videos(
-    df: pl.DataFrame, chart_id: str = "polarizing-videos"
-) -> ApexChart:
-    if df is None or df.is_empty():
-        return _empty_chart("bubble", chart_id)
-
-    # Vectorized extraction of rows with positive likes, dislikes, views
-    mask = (df["Likes"] > 0) & (df["Dislikes"] > 0) & (df["Views"] > 0)
-    rows = df.filter(mask).iter_rows(named=True)
-
-    data = [
-        {
-            "x": r["Likes"],
-            "y": r["Dislikes"],
-            "z": round(r["Views"] / 1e6, 2),
-            "title": r["Title"],
-        }
-        for r in rows
-    ]
-
-    opts = _base_opts(
-        "bubble",
-        series=[{"name": "Videos", "data": data}],
-        xaxis={"title": {"text": "Likes"}},
-        yaxis={"title": {"text": "Dislikes"}},
-        title={"text": "Polarization Bubble", "align": "center"},
-        tooltip={"custom": TOOLTIP_TRUNC},
-        plotOptions={"bubble": {"minBubbleRadius": 6, "maxBubbleRadius": 35}},
-        chart={"toolbar": {"show": True}, "zoom": {"enabled": True}},
->>>>>>> 668bc39e
     )
 
 
@@ -509,7 +474,6 @@
         for row in df_prep.iter_rows(named=True)
     ]
 
-<<<<<<< HEAD
     return ApexChart(
         opts=_apex_opts(
             "bubble",
@@ -534,20 +498,6 @@
             title={"text": "⏱️ Length vs Engagement (bubble = views)", "align": "left"},
         ),
         cls=CHART_WRAPPER_CLS,
-=======
-    opts = _apex_opts(
-        "scatter",
-        350,
-        series=[{"name": "Videos", "data": data}],
-        xaxis={
-            "title": {"text": "Duration (minutes)"},
-            "labels": {"formatter": "function(val) { return val.toFixed(1); }"},
-        },
-        yaxis={"title": {"text": "Engagement Rate (%)"}},
-        tooltip={"enabled": True, "custom": TOOLTIP_TRUNC},
-        chart={"id": chart_id},
-        title={"text": "Does Video Length Affect Engagement?", "align": "center"},
->>>>>>> 668bc39e
     )
 
 
